--- conflicted
+++ resolved
@@ -3,12 +3,8 @@
 nat_outgoing: true
 
 # Use IP-over-IP encapsulation across hosts
-<<<<<<< HEAD
 ipip: true
-=======
-ipip: false
 ipip_mode: always  # change to "cross-subnet" if you only want ipip encapsulation on traffic going across subnets
->>>>>>> 99202328
 
 # Set to true if you want your calico cni binaries to overwrite the
 # ones from hyperkube while leaving other cni plugins intact.
