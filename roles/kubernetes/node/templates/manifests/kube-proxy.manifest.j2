apiVersion: v1
kind: Pod
metadata:
  name: kube-proxy
  namespace: kube-system
spec:
  hostNetwork: true
  containers:
  - name: kube-proxy
    image: {{ hyperkube_image_repo }}:{{ hyperkube_image_tag }}
    command:
    - /hyperkube
    - proxy
    - --v={{ kube_log_level | default('2') }}
{% if inventory_hostname in groups['kube-master'] %}
    - --master=http://127.0.0.1:{{kube_apiserver_insecure_port}}
{% else %}
<<<<<<< HEAD
    - --master=https://{{ groups['kube-master'][0] }}:{{kube_apiserver_port }}
=======
{%   if loadbalancer_apiserver.address is defined | default('') %}
    - --master=https://{{ apiserver_loadbalancer_domain_name }}:{{ loadbalancer_apiserver.port }}
{%   else %}
    - --master=https://{{ groups['kube-master'][0] }}:{{ kube_apiserver_port }}
{%   endif%}
>>>>>>> 43afd42f
    - --kubeconfig=/etc/kubernetes/node-kubeconfig.yaml
{% endif %}
    securityContext:
      privileged: true
    volumeMounts:
    - mountPath: /etc/ssl/certs
      name: ssl-certs-host
      readOnly: true
    - mountPath: /etc/kubernetes/node-kubeconfig.yaml
      name: "kubeconfig"
      readOnly: true
    - mountPath: /etc/kubernetes/ssl
      name: "etc-kube-ssl"
      readOnly: true
  volumes:
  - name: ssl-certs-host
    hostPath:
      path: /usr/share/ca-certificates
  - name: "kubeconfig"
    hostPath:
      path: "/etc/kubernetes/node-kubeconfig.yaml"
  - name: "etc-kube-ssl"
    hostPath:
      path: "/etc/kubernetes/ssl"<|MERGE_RESOLUTION|>--- conflicted
+++ resolved
@@ -15,15 +15,11 @@
 {% if inventory_hostname in groups['kube-master'] %}
     - --master=http://127.0.0.1:{{kube_apiserver_insecure_port}}
 {% else %}
-<<<<<<< HEAD
-    - --master=https://{{ groups['kube-master'][0] }}:{{kube_apiserver_port }}
-=======
 {%   if loadbalancer_apiserver.address is defined | default('') %}
     - --master=https://{{ apiserver_loadbalancer_domain_name }}:{{ loadbalancer_apiserver.port }}
 {%   else %}
     - --master=https://{{ groups['kube-master'][0] }}:{{ kube_apiserver_port }}
 {%   endif%}
->>>>>>> 43afd42f
     - --kubeconfig=/etc/kubernetes/node-kubeconfig.yaml
 {% endif %}
     securityContext:
