# Valid bootstrap options (required): ubuntu, coreos, centos, none
bootstrap_os: none

# Directory where the binaries will be installed
bin_dir: /usr/local/bin

<<<<<<< HEAD
# Kubernetes configuration dirs and system namespace.
# Those are where all the additional config stuff goes
# the kubernetes normally puts in /srv/kubernets.
# This puts them in a sane location and namespace.
# Editting those values will almost surely break something.
kube_config_dir: /etc/kubernetes
kube_script_dir: "{{ bin_dir }}/kubernetes-scripts"
kube_manifest_dir: "{{ kube_config_dir }}/manifests"
system_namespace: kube-system

# Logging directory (sysvinit systems)
kube_log_dir: "/var/log/kubernetes"

# This is where all the cert scripts and certs will be located
kube_cert_dir: "{{ kube_config_dir }}/ssl"

# This is where all of the bearer tokens will be stored
kube_token_dir: "{{ kube_config_dir }}/tokens"

# This is where to save basic auth file
kube_users_dir: "{{ kube_config_dir }}/users"
=======
## Change this to use another Kubernetes version, e.g. a current beta release
kube_version: 1.4.6
>>>>>>> 33585fa6

# Where the binaries will be downloaded.
# Note: ensure that you've enough disk space (about 1G)
local_release_dir: "/tmp/releases"
# Random shifts for retrying failed ops like pushing/downloading
retry_stagger: 5

# Uncomment this line for CoreOS only.
# Directory where python binary is installed
# ansible_python_interpreter: "/opt/bin/python"

# This is the group that the cert creation scripts chgrp the
# cert files to. Not really changable...
kube_cert_group: kube-cert

# Cluster Loglevel configuration
kube_log_level: 2

# Kubernetes 1.5 added a new flag to the apiserver to disable anonymous auth. In previos versions, anonymous auth was
# not implemented. As the new flag defaults to true, we have to explicetely disable it. Change this line if you want the
# 1.5 default behavior. The flag is actually only added if the used kubernetes version is >= 1.5
kube_api_anonymous_auth: false

# Users to create for basic auth in Kubernetes API via HTTP
kube_api_pwd: "changeme"
kube_users:
  kube:
    pass: "{{kube_api_pwd}}"
    role: admin
  root:
    pass: "changeme"
    role: admin

# Kubernetes cluster name, also will be used as DNS domain
cluster_name: cluster.local
# Subdomains of DNS domain to be resolved via /etc/resolv.conf for hostnet pods
ndots: 2
# Deploy netchecker app to verify DNS resolve as an HTTP service
deploy_netchecker: false

# For some environments, each node has a pubilcally accessible
# address and an address it should bind services to.  These are
# really inventory level variables, but described here for consistency.
#
# When advertising access, the access_ip will be used, but will defer to
# ip and then the default ansible ip when unspecified.
#
# When binding to restrict access, the ip variable will be used, but will
# defer to the default ansible ip when unspecified.
#
# The ip variable is used for specific address binding, e.g. listen address
# for etcd.  This is use to help with environments like Vagrant or multi-nic
# systems where one address should be preferred over another.
# ip: 10.2.2.2
#
# The access_ip variable is used to define how other nodes should access
# the node.  This is used in flannel to allow other flannel nodes to see
# this node for example.  The access_ip is really useful AWS and Google
# environments where the nodes are accessed remotely by the "public" ip,
# but don't know about that address themselves.
# access_ip: 1.1.1.1

# Etcd access modes:
# Enable multiaccess to configure clients to access all of the etcd members directly
# as the "http://hostX:port, http://hostY:port, ..." and ignore the proxy loadbalancers.
# This may be the case if clients support and loadbalance multiple etcd servers  natively.
etcd_multiaccess: true

# Assume there are no internal loadbalancers for apiservers exist and listen on
# kube_apiserver_port (default 443)
loadbalancer_apiserver_localhost: true

# Choose network plugin (calico, weave or flannel)
kube_network_plugin: flannel

# Kubernetes internal network for services, unused block of space.
kube_service_addresses: 10.233.0.0/18

# internal network. When used, it will assign IP
# addresses from this range to individual pods.
# This network must be unused in your network infrastructure!
kube_pods_subnet: 10.233.64.0/18

# internal network total size (optional). This is the prefix of the
# entire network. Must be unused in your environment.
# kube_network_prefix: 18

# internal network node size allocation (optional). This is the size allocated
# to each node on your network.  With these defaults you should have
# room for 4096 nodes with 254 pods per node.
kube_network_node_prefix: 24

# With calico it is possible to distributed routes with border routers of the datacenter.
peer_with_router: false
# Warning : enabling router peering will disable calico's default behavior ('node mesh').
# The subnets of each nodes will be distributed by the datacenter router

# The port the API Server will be listening on.
kube_apiserver_ip: "{{ kube_service_addresses|ipaddr('net')|ipaddr(1)|ipaddr('address') }}"
kube_apiserver_port: 443 # (https)
kube_apiserver_insecure_port: 8080 # (http)

# Internal DNS configuration.
# Kubernetes can create and mainatain its own DNS server to resolve service names
# into appropriate IP addresses. It's highly advisable to run such DNS server,
# as it greatly simplifies configuration of your applications - you can use
# service names instead of magic environment variables.
# You still must manually configure all your containers to use this DNS server,
# Kubernetes won't do this for you (yet).

# Do not install additional dnsmasq
skip_dnsmasq: false
# Upstream dns servers used by dnsmasq
#upstream_dns_servers:
#  - 8.8.8.8
#  - 8.8.4.4
#
# # Use dns server : https://github.com/ansibl8s/k8s-skydns/blob/master/skydns-README.md
dns_setup: true
dns_domain: "{{ cluster_name }}"
#
# # Ip address of the kubernetes skydns service
skydns_server: "{{ kube_service_addresses|ipaddr('net')|ipaddr(3)|ipaddr('address') }}"
dns_server: "{{ kube_service_addresses|ipaddr('net')|ipaddr(2)|ipaddr('address') }}"

# There are some changes specific to the cloud providers
# for instance we need to encapsulate packets with some network plugins
# If set the possible values are either 'gce', 'aws', 'azure' or 'openstack'
# When openstack is used make sure to source in the openstack credentials
# like you would do when using nova-client before starting the playbook.
# When azure is used, you need to also set the following variables.
# cloud_provider:

# see docs/azure.md for details on how to get these values
#azure_tenant_id:
#azure_subscription_id:
#azure_aad_client_id:
#azure_aad_client_secret:
#azure_resource_group:
#azure_location:
#azure_subnet_name:
#azure_security_group_name:
#azure_vnet_name:


## Set these proxy values in order to update docker daemon to use proxies
# http_proxy: ""
# https_proxy: ""
# no_proxy: ""

# Path used to store Docker data
docker_daemon_graph: "/var/lib/docker"

## A string of extra options to pass to the docker daemon.
## This string should be exactly as you wish it to appear.
## An obvious use case is allowing insecure-registry access
## to self hosted registries like so:
docker_options: "--insecure-registry={{ kube_service_addresses }} --graph={{ docker_daemon_graph }}"

## Uncomment this if you want to force overlay/overlay2 as docker storage driver
## Please note that overlay2 is only supported on newer kernels
#docker_storage_options: -s overlay2

# K8s image pull policy (imagePullPolicy)
k8s_image_pull_policy: IfNotPresent

# default packages to install within the cluster
kpm_packages: []
#  - name: kube-system/grafana<|MERGE_RESOLUTION|>--- conflicted
+++ resolved
@@ -4,7 +4,6 @@
 # Directory where the binaries will be installed
 bin_dir: /usr/local/bin
 
-<<<<<<< HEAD
 # Kubernetes configuration dirs and system namespace.
 # Those are where all the additional config stuff goes
 # the kubernetes normally puts in /srv/kubernets.
@@ -26,10 +25,9 @@
 
 # This is where to save basic auth file
 kube_users_dir: "{{ kube_config_dir }}/users"
-=======
+
 ## Change this to use another Kubernetes version, e.g. a current beta release
 kube_version: 1.4.6
->>>>>>> 33585fa6
 
 # Where the binaries will be downloaded.
 # Note: ensure that you've enough disk space (about 1G)
